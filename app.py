# app.py
# Streamlit Sentiment App: Naive Bayes, ANN, DistilBERT (with sliding window)
# ---------------------------------------------------------------
import os, io, time, re, json, math, joblib, html, unicodedata
from bs4 import BeautifulSoup
import numpy as np
import pandas as pd
import streamlit as st
import altair as alt
from huggingface_hub import hf_hub_download

# Optional heavy imports guarded to speed up initial load
from typing import List, Dict, Tuple

# -------------------------
# Config & paths
# -------------------------
st.set_page_config(page_title="Sentiment Analysis Suite", layout="wide")
# MODELS_DIR = "models/"
NB_PATH = "noobrs/nb-movie-sentiment"
NB_FILE = "nb-sentiment.joblib"

ANN_PATH = "noobrs/ann-movie-sentiment"
ANN_FILE = "imdb_mlp_tfidf.keras"
ANN_TFIDF_FILE = "tfidf.pkl"

DISTILBERT_DIR = "apple-pie-vs/distilbert-movie-sentiment" # huggingface hub model ID

MAX_LEN = 512  # DistilBERT max length
STRIDE = 256   # DistilBERT sliding window stride

# -------------------------
# Utilities
# -------------------------
POS_LABELS = {"positive", "pos", "1", 1}

def clean_text(x):
    if not isinstance(x, str):
        return ""
    # Unescape & strip HTML
    x = html.unescape(x)
    x = BeautifulSoup(x, "lxml").get_text(separator=" ")

    # Unicode normalize + unify curly quotes to straight ones
    x = unicodedata.normalize("NFKC", x)
    x = x.replace("“", "'").replace("”", "'").replace("‘", "'").replace("’", "'").replace('"', "'")

    # Neutralize obvious artifacts
    x = re.sub(r"(https?://\S+)|(\w+\.\w+/\S+)", " ", x)
    x = re.sub(r"\b[\w\.-]+@[\w\.-]+\.\w+\b", " ", x)

    # runs of 2+ asterisks → single *
    x = re.sub(r"\{2,}", "", x)

    # collapse any run of -, – or — to a single em dash, with spacing
    x = re.sub(r"\s*[-–—]{2,}\s*", " — ", x)

    # "" → "   and   '' → '
    x = re.sub(r'([\'\"])\1+', r'\1', x)  # collapse immediate repeats
    # also clean cases with whitespace between repeated quotes: "  " → "
    x = re.sub(r'([\'"])\s+\1', r'\1', x)

    # cap !!!!! or ????? at two; dots at an ellipsis
    x = re.sub(r"([!?])\1{2,}", r"\1\1", x)   # keep at most two
    x = re.sub(r"\.{3,}", "…", x)

    # 5) Remove control chars & collapse whitespace
    x = re.sub(r"[\u0000-\u001F\u007F]", " ", x)
    x = re.sub(r"\s+", " ", x).strip()
    return x

def df_to_download(df: pd.DataFrame, filename: str) -> Tuple[bytes, str]:
    csv = df.to_csv(index=False).encode("utf-8")
    return csv, filename

# -------------------------
# Model wrappers
# -------------------------
@st.cache_resource(show_spinner=True)
def load_nb():
    try:
        nb_path = hf_hub_download(NB_PATH, filename=NB_FILE)
        return joblib.load(nb_path)
    except Exception as e:
        return None

@st.cache_resource(show_spinner=True)
def load_ann():
    try:
        tfidf_p = hf_hub_download(ANN_PATH, filename=ANN_TFIDF_FILE)
        ann_p   = hf_hub_download(ANN_PATH, filename=ANN_FILE)
        import tensorflow as tf, joblib
        return {"model": tf.keras.models.load_model(ann_p),
                "tfidf": joblib.load(tfidf_p)}
    except Exception as e:
        return None

@st.cache_resource(show_spinner=True)
def load_distilbert(model_dir=DISTILBERT_DIR):
    from transformers import AutoTokenizer, AutoModelForSequenceClassification
    import torch
    path = model_dir
    tok = AutoTokenizer.from_pretrained(path)
    mdl = AutoModelForSequenceClassification.from_pretrained(path)
    device = "cuda" if torch.cuda.is_available() else "cpu"
    mdl.to(device)
    mdl.eval()
    return tok, mdl, device

def _prob_pos_from_sklearn_pipeline(pipe, texts: List[str]) -> np.ndarray:
    """
    Returns probability of positive class for a sklearn classifier pipeline
    Assumes binary classification with classes_ aligned to [0, 1] or containing a positive-like label.
    """
    if not hasattr(pipe, "predict_proba"):
        # If final estimator doesn't support proba, fall back to decision_function -> sigmoid
        if hasattr(pipe, "decision_function"):
            from scipy.special import expit
            scores = pipe.decision_function(texts)
            # Map to 0..1, assume positive on high score
            probs = expit(scores)
            return np.array(probs).reshape(-1)
        else:
            # last resort: predict and map to 0/1
            preds = pipe.predict(texts)
            return np.array([1.0 if str(p).lower() in POS_LABELS else 0.0 for p in preds])

    probs = pipe.predict_proba(texts)
    # Locate index of "positive-like" class if possible
    classes = [str(c).lower() for c in getattr(pipe, "classes_", [0, 1])]
    if "positive" in classes:
        idx = classes.index("positive")
    elif "pos" in classes:
        idx = classes.index("pos")
    elif "1" in classes:
        idx = classes.index("1")
    else:
        # assume class order [neg, pos]
        idx = -1
    return probs[:, idx]

def _prob_pos_from_ann(ann_dict, texts: List[str]) -> np.ndarray:
    """
    Returns probability of positive class for ANN model with TF-IDF
    """
    import tensorflow as tf
    model = ann_dict["model"]
    tfidf = ann_dict["tfidf"]
    
    # Transform texts using TF-IDF
    X = tfidf.transform(texts)
    
    # Predict with the neural network
    probs = model.predict(X.toarray(), verbose=0)
    
    # If binary classification, return probability of positive class
    if probs.shape[1] == 1:
        return probs.flatten()  # sigmoid output
    else:
        return probs[:, 1]  # softmax output, class 1 is positive

def _distilbert_probs_sliding(texts: List[str], max_len=512, stride=256) -> np.ndarray:
    import torch, inspect, numpy as np
    tok, mdl, device = load_distilbert()

    # work out the positive-class index safely
    id2label = getattr(mdl.config, "id2label", None)
    num_labels = getattr(mdl.config, "num_labels", 2)
    pos_idx = 1
    if isinstance(id2label, dict) and id2label:
        label_map = {int(k): str(v).lower() for k, v in id2label.items()}
        for k, v in label_map.items():
            if "pos" in v:
                pos_idx = k
                break

    # only pass args that forward() accepts (avoid overflow_to_sample_mapping, etc.)
    allowed_forward_args = set(inspect.signature(mdl.forward).parameters.keys())

    pos_probs = []
    for t in texts:
        if not t or not t.strip():
            pos_probs.append(0.5)
            continue

        enc = tok(
            t,
            return_tensors="pt",
            truncation=True,
            max_length=max_len,
            stride=stride,
            return_overflowing_tokens=True,
        )

        num_chunks = enc["input_ids"].shape[0]
        probs_each = []
        with torch.no_grad():
            for i in range(num_chunks):
                # filter to keys the model actually supports
                inputs = {
                    k: v[i:i+1].to(device)
                    for k, v in enc.items()
                    if isinstance(v, torch.Tensor) and k in allowed_forward_args
                }
                out = mdl(**inputs)
                logits = out.logits  # shape (1, C)
                if num_labels == 1:
                    p = torch.sigmoid(logits).item()
                else:
                    p = torch.softmax(logits, dim=-1)[0, pos_idx].item()
                probs_each.append(p)

        pos_probs.append(float(np.mean(probs_each)))

    return np.array(pos_probs)

# High-level prediction orchestrator
def run_models(texts: List[str],
               use_nb: bool,
               use_ann: bool,
               use_distilbert: bool) -> pd.DataFrame:
    # Preprocess
    cleaned = [clean_text(t) for t in texts]

    results = pd.DataFrame({"text": texts, "cleaned": cleaned})

    if use_nb:
        nb = load_nb()
        if nb is None:
            results["nb_prob_pos"] = np.nan
            results["nb_label"] = "MODEL NOT FOUND"
        else:
            probs = _prob_pos_from_sklearn_pipeline(nb, cleaned)
            results["nb_prob_pos"] = probs
            results["nb_label"] = np.where(probs >= 0.5, "positive", "negative")

    if use_ann:
        ann = load_ann()
        if ann is None:
            results["ann_prob_pos"] = np.nan
            results["ann_label"] = "MODEL NOT FOUND"
        else:
            probs = _prob_pos_from_ann(ann, cleaned)
            results["ann_prob_pos"] = probs
            results["ann_label"] = np.where(probs >= 0.5, "positive", "negative")

    if use_distilbert:
        probs = _distilbert_probs_sliding(cleaned,
                                          max_len=MAX_LEN,
                                          stride=STRIDE)
        results["distilbert_prob_pos"] = probs
        results["distilbert_label"] = np.where(probs >= 0.5, "positive", "negative")

    return results

# -------------------------
# Charts
# -------------------------
def distribution_charts(df: pd.DataFrame, model_key: str, title_prefix: str):
    # Count pos/neg
    counts = df[model_key].value_counts(dropna=False).rename_axis("label").reset_index(name="count")
    st.subheader(f"{title_prefix}: Polarity Distribution ({model_key})")
    left, right = st.columns(2)
    with left:
        pie = alt.Chart(counts).mark_arc().encode(theta="count:Q", color="label:N", tooltip=["label", "count"])
        st.altair_chart(pie, use_container_width=True)
    with right:
        bar = alt.Chart(counts).mark_bar().encode(x="label:N", y="count:Q", tooltip=["label", "count"])
        st.altair_chart(bar, use_container_width=True)

def multi_model_comparison_chart(df: pd.DataFrame, selected_models: List[str], title: str):
    """
    Create comparison chart with neg/pos as x-axis, result count as y-axis, and model type as legend
    """
    # Prepare data for all models
    comparison_data = []
    model_names = {"nb": "Naive Bayes", "ann": "ANN", "distilbert": "DistilBERT"}
    
    for model in selected_models:
        label_col = f"{model}_label"
        if label_col in df.columns:
            counts = df[label_col].value_counts(dropna=False)
            for sentiment, count in counts.items():
                comparison_data.append({
                    "sentiment": sentiment,
                    "count": count,
                    "model": model_names.get(model, model.upper())
                })
    
    if comparison_data:
        comparison_df = pd.DataFrame(comparison_data)
        st.subheader(title)
        
        # Create grouped bar chart with sentiment on x-axis and models as legend
        chart = alt.Chart(comparison_df).mark_bar().encode(
            x=alt.X("sentiment:N", title="Sentiment", sort=["negative", "positive"]),
            y=alt.Y("count:Q", title="Count"),
            color=alt.Color("model:N", title="Model", 
                          scale=alt.Scale(range=['#1f77b4', '#ff7f0e', '#2ca02c', '#d62728'])),
            tooltip=["model:N", "sentiment:N", "count:Q"],
            column=alt.Column("sentiment:N", title=None, header=alt.Header(labelFontSize=0))
        ).resolve_scale(
            x='independent'
        ).properties(
            width=150
        )
        
        st.altair_chart(chart, use_container_width=True)

def comparison_chart(df: pd.DataFrame, prob_cols: List[str], title: str):
    # Average positive probability by model
    melted = df.melt(id_vars=["text"], value_vars=prob_cols, var_name="model", value_name="prob_pos").dropna()
    # Tidy model names
    name_map = {c: c.replace("_prob_pos", "").upper() for c in prob_cols}
    melted["model"] = melted["model"].map(name_map)
    st.subheader(title)
    bar = alt.Chart(melted).mark_bar().encode(
        x=alt.X("model:N", title="Model"),
        y=alt.Y("mean(prob_pos):Q", title="Mean P(positive)"),
        tooltip=[alt.Tooltip("mean(prob_pos):Q", title="Mean P(pos)", format=".4f")]
    )
    st.altair_chart(bar, use_container_width=True)

def single_text_stacked_chart(row: pd.Series):
    """
    Show a stacked bar chart for single inference with all models
    """
    # Prepare data for stacked chart
    chart_data = []
    model_names = {"nb": "Naive Bayes", "ann": "ANN", "distilbert": "DistilBERT"}
    
    for m in ["nb", "ann", "distilbert"]:
        prob_col = f"{m}_prob_pos"
        if prob_col in row and not pd.isna(row[prob_col]):
            prob_pos = float(row[prob_col])
            prob_neg = 1.0 - prob_pos
            
            # Add positive probability
            chart_data.append({
                "model": model_names[m],
                "sentiment": "Positive",
                "probability": prob_pos,
                "order": 1
            })
            
            # Add negative probability
            chart_data.append({
                "model": model_names[m], 
                "sentiment": "Negative",
                "probability": prob_neg,
                "order": 0
            })
    
    if not chart_data:
        return
        
    chart_df = pd.DataFrame(chart_data)
    st.subheader("Model Confidence Breakdown")
    
    # Create stacked bar chart
    chart = alt.Chart(chart_df).mark_bar().encode(
        x=alt.X("model:N", title="Model"),
        y=alt.Y("probability:Q", title="Probability", scale=alt.Scale(domain=[0, 1])),
        color=alt.Color("sentiment:N", title="Sentiment",
                       scale=alt.Scale(domain=["Negative", "Positive"], 
                                     range=["#ff4444", "#44aa44"])),
        order=alt.Order("order:O"),
        tooltip=["model:N", "sentiment:N", alt.Tooltip("probability:Q", format=".4f")]
    ).properties(
        height=300
    )
    
    st.altair_chart(chart, use_container_width=True)

def single_text_chart(row: pd.Series):
    # Show a neat horizontal bar of probabilities
    pairs = []
    for m in ["nb", "ann", "distilbert"]:
        col = f"{m}_prob_pos"
        if col in row and not pd.isna(row[col]):
            pairs.append({"model": m.upper(), "P(positive)": float(row[col])})
    if not pairs:
        return
    df = pd.DataFrame(pairs)
    st.subheader("Confidence by Model")
    chart = alt.Chart(df).mark_bar().encode(
        x=alt.X("P(positive):Q", scale=alt.Scale(domain=[0,1])),
        y=alt.Y("model:N", sort="-x"),
        tooltip=[alt.Tooltip("P(positive):Q", format=".4f"), "model:N"]
    )
    st.altair_chart(chart, use_container_width=True)

# -------------------------
# UI
# -------------------------
st.title("Movie Review Sentiment Analysis")
st.caption("Naive Bayes • ANN • DistilBERT — Unified Smart Inference")

# -------------------------
# Smart Inference
# -------------------------
st.subheader("Smart Inference")
st.markdown("**Input your data in any of these ways:**")

texts = []
dataset_name = "batch"

# Combined input area
col1, col2 = st.columns([3, 1])

with col1:
    # File upload
    up = st.file_uploader("Upload CSV file (optional)", type=["csv"])
    
    # Text input area
    multi = st.text_area(
        "Or paste/type reviews here",
        height=200,
        placeholder="Separate multiple reviews with new lines",
        help="You can enter a single review, multiple reviews (one per line), or upload a CSV file above."
    )

with col2:
    st.markdown("**Input detected:**")
    input_type = st.empty()
    input_count = st.empty()

# Smart input detection and processing
if up:
    try:
        df_up = pd.read_csv(up)
        col = st.selectbox("Which column contains the reviews?", list(df_up.columns))
        texts = df_up[col].astype(str).tolist()
        dataset_name = os.path.splitext(up.name)[0]
        input_type.success("CSV Upload")
        input_count.info(f"{len(texts)} reviews")
    except Exception as e:
        st.error(f"Failed to read CSV: {e}")

elif multi.strip():
    lines = [line.strip() for line in multi.splitlines() if line.strip()]
    if len(lines) == 1:
        # Single review (possibly multiline)
        texts = [multi.strip()]
        dataset_name = "single_review"
        input_type.success("Single Review")
        input_count.info("1 review")
    else:
        # Multiple reviews (one per line)
        texts = lines
        dataset_name = "multiline_input"
        input_type.success("Multiple Reviews")
        input_count.info(f"{len(texts)} reviews")

# Model selection for inference (always visible)
st.markdown("---")
st.markdown("**Select Model for Inference:**")


model_choice = st.radio(
    "Choose one:",
    ["All Models", "Naive Bayes", "Artificial Neural Network (ANN)", "DistilBERT"],
    index=0,
    help="Select either one specific model or all models for comparison"
)

# Set model flags based on choice
if model_choice == "All Models":
    use_nb_infer = use_ann_infer = use_distilbert_infer = True
elif model_choice == "Naive Bayes":
    use_nb_infer, use_ann_infer, use_distilbert_infer = True, False, False
elif model_choice == "Artificial Neural Network (ANN)":
    use_nb_infer, use_ann_infer, use_distilbert_infer = False, True, False
elif model_choice == "DistilBERT":
    use_nb_infer, use_ann_infer, use_distilbert_infer = False, False, True

st.markdown("---")

# Run inference button (always visible)
if st.button("Run", type="primary", disabled=not texts):
    if not texts:
        st.warning("Please provide input text or upload a CSV file first.")
    else:
        with st.spinner("Running models…"):
            df = run_models(
                texts,
                use_nb=use_nb_infer, use_ann=use_ann_infer, use_distilbert=use_distilbert_infer
            )
        st.success("Done.")

        # Determine output format based on input count and model selection
        num_texts = len(texts)
        num_models_selected = sum([use_nb_infer, use_ann_infer, use_distilbert_infer])
        is_single_text = num_texts == 1
        is_single_model = num_models_selected == 1
        is_all_models = model_choice == "All Models"

        # Prepare columns for display
        show_cols = ["text"]
        selected_models = []
        for m in ["nb", "ann", "distilbert"]:
            if f"{m}_label" in df.columns:
                show_cols += [f"{m}_label", f"{m}_prob_pos"]
                selected_models.append(m)

        # Case 1: Single text + Single model - Show sentiment result only
        if is_single_text and is_single_model:
            st.markdown("### Sentiment Result")
            row = df.iloc[0]
            
            # Find the active model
            for m in selected_models:
                label_col = f"{m}_label"
                prob_col = f"{m}_prob_pos"
                model_name = {"nb": "Naive Bayes", "ann": "Artificial Neural Network (ANN)", "distilbert": "DistilBERT"}[m]

                # Create a prominent result display
                sentiment = row[label_col]
                confidence = row[prob_col]
                
                col1, col2, col3 = st.columns([1, 2, 1])
                with col2:
                    if sentiment == "positive":
                        st.success(f"**{sentiment.upper()}**")
                    else:
                        st.error(f"**{sentiment.upper()}**")
                    
                    st.metric(
                        label=f"{model_name} Confidence",
                        value=f"{confidence:.4f}",
                        delta=f"P(positive) = {confidence:.4f}"
                    )

        # Case 2: Single text + All models - Show all three results
        elif is_single_text and is_all_models:
            st.markdown("### Model Comparison")
            row = df.iloc[0]
            
            cols = st.columns(len(selected_models))
            model_names = {"nb": "Naive Bayes", "ann": "Artificial Neural Network (ANN)", "distilbert": "DistilBERT"}

            for i, m in enumerate(selected_models):
                label_col = f"{m}_label"
                prob_col = f"{m}_prob_pos"
                sentiment = row[label_col]
                confidence = row[prob_col]
                
                with cols[i]:
                    st.markdown(f"**{model_names[m]}**")
                    if sentiment == "positive":
                        st.success(f"{sentiment.upper()}")
                    else:
                        st.error(f"{sentiment.upper()}")
                    st.metric("Confidence", f"{confidence:.4f}")
            
<<<<<<< HEAD
            # Show comparison chart
            single_text_chart(row)
=======
            # Show stacked comparison chart
            single_text_stacked_chart(row)
>>>>>>> 4bf253f2

        # Case 3: Multiple texts + Single model - Show pie chart + scrollable grid
        elif not is_single_text and is_single_model:
            # Find the active model
            active_model = selected_models[0]
            label_col = f"{active_model}_label"
            model_name = {"nb": "Naive Bayes", "ann": "Artificial Neural Network (ANN)", "distilbert": "DistilBERT"}[active_model]
            
            st.markdown(f"### {model_name} Results ({num_texts} texts)")
            
            # Pie chart for sentiment distribution
            distribution_charts(df, label_col, model_name)
            
            # Scrollable grid of results
            st.markdown("### Detailed Results")
            display_cols = ["text", label_col, f"{active_model}_prob_pos"]
            st.dataframe(
                df[display_cols].rename(columns={
                    label_col: "Sentiment",
                    f"{active_model}_prob_pos": "Confidence"
                }), 
                use_container_width=True, 
                height=400
            )

        # Case 4: Multiple texts + All models - Show pie charts + comparison + scrollable grid
        else:  # Multiple texts + All models
            st.markdown(f"### Multi-Model Analysis ({num_texts} texts)")
            
            # Multi-model comparison chart with neg/pos as x-axis and models as legend
            multi_model_comparison_chart(df, selected_models, "Model Comparison by Sentiment")
            
            # Scrollable grid with all model results
            st.markdown("### Detailed Results (All Models)")
            st.dataframe(df[show_cols], use_container_width=True, height=400)

        # Export functionality (always available)
        st.markdown("---")
        ts = time.strftime("%Y%m%d-%H%M%S")
        outname = f"{dataset_name}_sentiment_{ts}.csv"
        csv_bytes, fname = df_to_download(df[show_cols], outname)
        st.download_button("Export results to CSV", data=csv_bytes, file_name=fname, mime="text/csv")<|MERGE_RESOLUTION|>--- conflicted
+++ resolved
@@ -531,6 +531,7 @@
                         delta=f"P(positive) = {confidence:.4f}"
                     )
 
+
         # Case 2: Single text + All models - Show all three results
         elif is_single_text and is_all_models:
             st.markdown("### Model Comparison")
@@ -553,13 +554,8 @@
                         st.error(f"{sentiment.upper()}")
                     st.metric("Confidence", f"{confidence:.4f}")
             
-<<<<<<< HEAD
             # Show comparison chart
             single_text_chart(row)
-=======
-            # Show stacked comparison chart
-            single_text_stacked_chart(row)
->>>>>>> 4bf253f2
 
         # Case 3: Multiple texts + Single model - Show pie chart + scrollable grid
         elif not is_single_text and is_single_model:
